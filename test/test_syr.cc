// this is similar to blaspp/test/test_syr.hh,
// except it uses LAPACK++ instead of calling Fortran LAPACK,
// and tests syr< complex >.


#include "test.hh"
#include "cblas.hh"
#include "lapack.hh"
#include "blas_flops.hh"
#include "print_matrix.hh"
#include "check_gemm2.hh"  // uses lapack++ instead of Fortran lapack

#include "syr.hh"  // from blaspp

// -----------------------------------------------------------------------------
// give Fortran prototypes if not given via lapacke.h
#include "lapack_config.h"
#include "lapack_mangling.h"

extern "C" {

/* ----- symmetric rank-1 update */
#ifndef LAPACK_csyr
#define LAPACK_csyr LAPACK_GLOBAL(csyr,CSYR)
void LAPACK_csyr(
    char const* uplo,
    lapack_int const* n,
    lapack_complex_float const* alpha,
    lapack_complex_float const* x, lapack_int const* incx,
    lapack_complex_float* a, lapack_int const* lda );
#endif

#ifndef LAPACK_zsyr
#define LAPACK_zsyr LAPACK_GLOBAL(zsyr,ZSYR)
void LAPACK_zsyr(
    char const* uplo,
    lapack_int const* n,
    lapack_complex_double const* alpha,
    lapack_complex_double const* x, lapack_int const* incx,
    lapack_complex_double* a, lapack_int const* lda );
#endif

}  // extern "C"

// -----------------------------------------------------------------------------
inline void
cblas_syr(
    CBLAS_LAYOUT layout, CBLAS_UPLO uplo, int n,
    std::complex<float> alpha,
    std::complex<float> const *x, int incx,
    std::complex<float>* A, int lda )
{
    char uplo_ = lapack_uplo_const( uplo );
    if (layout == CblasRowMajor) {
        uplo_ = (uplo == CblasUpper ? 'l' : 'u');  // switch upper <=> lower
    }
    LAPACK_csyr( &uplo_, &n,
                 (lapack_complex_float*) &alpha,
                 (lapack_complex_float*) x, &incx,
                 (lapack_complex_float*) A, &lda );
}

inline void
cblas_syr(
    CBLAS_LAYOUT layout, CBLAS_UPLO uplo, int n,
    std::complex<double> alpha,
    std::complex<double> const *x, int incx,
    std::complex<double>* A, int lda )
{
    char uplo_ = lapack_uplo_const( uplo );
    if (layout == CblasRowMajor) {
        uplo_ = (uplo == CblasUpper ? 'l' : 'u');  // switch upper <=> lower
    }
    LAPACK_zsyr( &uplo_, &n,
                 (lapack_complex_double*) &alpha,
                 (lapack_complex_double*) x, &incx,
                 (lapack_complex_double*) A, &lda );
}

// -----------------------------------------------------------------------------
template< typename TA, typename TX >
void test_syr_work( Params& params, bool run )
{
    using namespace libtest;
    using namespace blas;
    using scalar_t = blas::scalar_type< TA, TX >;
    using real_t = blas::real_type< scalar_t >;
    typedef long long lld;

    // get & mark input values
    blas::Layout layout = params.layout.value();
    blas::Uplo uplo = params.uplo.value();
    scalar_t alpha  = params.alpha.value();
    int64_t n       = params.dim.n();
    int64_t incx    = params.incx.value();
    int64_t align   = params.align.value();
    int64_t verbose = params.verbose.value();

    // mark non-standard output values
    params.ref_time.value();
    params.ref_gflops.value();
    params.gflops.value();

    if (! run)
        return;

    // setup
    int64_t lda = roundup( n, align );
    size_t size_A = size_t(lda)*n;
    size_t size_x = (n - 1) * std::abs(incx) + 1;
    TA* A    = new TA[ size_A ];
    TA* Aref = new TA[ size_A ];
    TX* x    = new TX[ size_x ];

    int64_t idist = 1;
    int64_t iseed[4] = { 0, 0, 0, 1 };
<<<<<<< HEAD
    lapack::generate_matrix( params.matrix, n, n, &A[0], lda );
=======
>>>>>>> ad4c3754
    lapack::larnv( idist, iseed, size_x, x );
    lapack::generate_matrix( params.matrix, n, n, &A[0], lda );
    Aref = A;


    // norms for error check
    real_t Anorm = lapack::lansy( lapack::Norm::Fro, uplo, n, A, lda );
    real_t Xnorm = cblas_nrm2( n, x, std::abs(incx) );

    // test error exits
    assert_throw( blas::syr( Layout(0), uplo,     n, alpha, x, incx, A, lda ), blas::Error );
    assert_throw( blas::syr( layout,    Uplo(0),  n, alpha, x, incx, A, lda ), blas::Error );
    assert_throw( blas::syr( layout,    uplo,    -1, alpha, x, incx, A, lda ), blas::Error );
    assert_throw( blas::syr( layout,    uplo,     n, alpha, x,    0, A, lda ), blas::Error );
    assert_throw( blas::syr( layout,    uplo,     n, alpha, x, incx, A, n-1 ), blas::Error );

    if (verbose >= 1) {
        printf( "\n"
                "A n=%5lld, lda=%5lld, size=%10lld, norm=%.2e\n"
                "x n=%5lld, inc=%5lld, size=%10lld, norm=%.2e\n",
                (lld) n, (lld) lda,  (lld) size_A, Anorm,
                (lld) n, (lld) incx, (lld) size_x, Xnorm );
    }
    if (verbose >= 2) {
        printf( "alpha = %.4e + %.4ei;\n",
                real(alpha), imag(alpha) );
        printf( "A = " ); print_matrix( n, n, A, lda );
        printf( "x = " ); print_vector( n, x, incx );
    }

    // run test
    libtest::flush_cache( params.cache.value() );
    double time = get_wtime();
    blas::syr( layout, uplo, n, alpha, x, incx, A, lda );
    time = get_wtime() - time;

    params.time.value() = time * 1000;  // msec
    double gflop = Gflop< scalar_t >::syr( n );
    params.gflops.value() = gflop / time;

    if (verbose >= 2) {
        printf( "A2 = " ); print_matrix( n, n, A, lda );
    }

    if (params.check.value() == 'y') {
        // run reference
        libtest::flush_cache( params.cache.value() );
        time = get_wtime();
        cblas_syr( cblas_layout_const(layout), cblas_uplo_const(uplo),
                   n, alpha, x, incx, Aref, lda );
        time = get_wtime() - time;

        params.ref_time.value() = time * 1000;  // msec
        params.ref_gflops.value() = gflop / time;

        if (verbose >= 2) {
            printf( "Aref = " ); print_matrix( n, n, Aref, lda );
        }

        // check error compared to reference
        // beta = 1
        real_t error;
        int64_t okay;
        check_herk( uplo, n, 1, alpha, scalar_t(1), Xnorm, Xnorm, Anorm,
                    Aref, lda, A, lda, &error, &okay );
        params.error.value() = error;
        params.okay.value() = okay;
    }
}

// -----------------------------------------------------------------------------
void test_syr( Params& params, bool run )
{
    switch (params.datatype.value()) {
        case libtest::DataType::Integer:
            //test_syr_work< int64_t >( params, run );
            throw std::exception();
            break;

        case libtest::DataType::Single:
            test_syr_work< float, float >( params, run );
            break;

        case libtest::DataType::Double:
            test_syr_work< double, double >( params, run );
            break;

        case libtest::DataType::SingleComplex:
            test_syr_work< std::complex<float>, std::complex<float> >
                ( params, run );
            break;

        case libtest::DataType::DoubleComplex:
            test_syr_work< std::complex<double>, std::complex<double> >
                ( params, run );
            break;
    }
}<|MERGE_RESOLUTION|>--- conflicted
+++ resolved
@@ -114,14 +114,9 @@
 
     int64_t idist = 1;
     int64_t iseed[4] = { 0, 0, 0, 1 };
-<<<<<<< HEAD
     lapack::generate_matrix( params.matrix, n, n, &A[0], lda );
-=======
->>>>>>> ad4c3754
     lapack::larnv( idist, iseed, size_x, x );
-    lapack::generate_matrix( params.matrix, n, n, &A[0], lda );
     Aref = A;
-
 
     // norms for error check
     real_t Anorm = lapack::lansy( lapack::Norm::Fro, uplo, n, A, lda );
